--- conflicted
+++ resolved
@@ -37,28 +37,17 @@
 
 struct DhtProxyClient::Listener
 {
-    Listener(OpValueCache&& c, Value::Filter&& f):
-        cache(std::move(c)), filter(std::move(f))
+    Listener(OpValueCache&& c):
+        cache(std::move(c))
     {}
 
     uint16_t connId {0};
     unsigned callbackId;
     OpValueCache cache;
     ValueCallback cb;
-<<<<<<< HEAD
-    Value::Filter filter;
     Sp<ListenState> state;
     Sp<asio::steady_timer> refreshTimer;
 
-=======
-    Sp<restbed::Request> req;
-    std::thread thread;
-    unsigned callbackId;
-    Sp<ListenState> state;
-    Sp<Scheduler::Job> refreshJob;
-    Listener(OpValueCache&& c, const Sp<restbed::Request>& r)
-        : cache(std::move(c)), req(r) {}
->>>>>>> a8718242
 };
 
 struct PermanentPut {
@@ -786,16 +775,9 @@
         logger_->d("[proxy:client] [listen] [search %s]", key.to_c_str());
 
     auto& search = searches_[key];
-<<<<<<< HEAD
-    auto query = std::make_shared<Query>(Select{}, where);
-    auto token = search.ops.listen(cb, query, filter, [this, key, filter](
+    auto query = std::make_shared<Query>(Select{}, std::move(where));
+    auto token = search.ops.listen(cb, query, filter, [this, key](
                                    Sp<Query>, ValueCallback cb, SyncCallback) -> size_t {
-=======
-    auto query = std::make_shared<Query>(Select{}, std::move(where));
-    auto token = search.ops.listen(cb, query, filter, [this, key](Sp<Query> /*q*/, ValueCallback cb, SyncCallback /*scb*/) -> size_t {
-        scheduler.syncTime();
-        restbed::Uri uri(serverHost_ + "/" + key.toString());
->>>>>>> a8718242
         std::lock_guard<std::mutex> lock(searchLock_);
         // Find search
         auto search = searches_.find(key);
@@ -808,25 +790,16 @@
             logger_->d("[proxy:client] [listen] [search %s] sending %s", key.to_c_str(),
                   deviceKey_.empty() ? "listen" : "subscribe");
 
-<<<<<<< HEAD
-=======
         // Add listener
-        auto req = std::make_shared<restbed::Request>(uri);
->>>>>>> a8718242
         auto token = ++listenerToken_;
         auto l = search->second.listeners.find(token);
         if (l == search->second.listeners.end()) {
             l = search->second.listeners.emplace(std::piecewise_construct,
                     std::forward_as_tuple(token),
-<<<<<<< HEAD
-                    std::forward_as_tuple(std::move(cb), std::move(f))).first;
-=======
-                    std::forward_as_tuple(std::move(cb), req)).first;
->>>>>>> a8718242
+                    std::forward_as_tuple(std::move(cb))).first;
         } else {
             if (l->second.state)
                 l->second.state->cancel = true;
-            l->second.req = req;
         }
 
         // Add callback
@@ -876,7 +849,6 @@
                 }
             });
         }
-<<<<<<< HEAD
         ListenMethod method;
         restinio::http_request_header_t header;
         if (deviceKey_.empty()){ // listen
@@ -890,15 +862,7 @@
             header.method(restinio::http_method_subscribe());
             header.request_target("/" + key.toString());
         }
-        sendListen(header, vcb, filter, state, l->second, method);
-=======
-
-        // Send listen to servers
-        l->second.thread = std::thread([this, req, vcb, state]() {
-            sendListen(req, vcb, state,
-                    deviceKey_.empty() ? ListenMethod::LISTEN : ListenMethod::SUBSCRIBE);
-        });
->>>>>>> a8718242
+        sendListen(header, vcb, state, l->second, method);
         return token;
     });
     return token;
@@ -946,10 +910,9 @@
     return canceled;
 }
 
-<<<<<<< HEAD
 void
 DhtProxyClient::sendListen(const restinio::http_request_header_t header,
-                           const ValueCallback& cb, const Value::Filter& filter,
+                           const ValueCallback& cb,
                            const Sp<ListenState>& state,
                            Listener& listener, ListenMethod method)
 {
@@ -980,7 +943,6 @@
         return cb(values, expired);
     };
     context->state = state;
-    context->filter = filter;
 
     auto parser = std::make_shared<http_parser>();
     http_parser_init(parser.get(), HTTP_RESPONSE);
@@ -1009,78 +971,13 @@
             if (!reader->parse(char_data, char_data + body.size(), &json, &err)){
                 context->state->ok = false;
                 return 1;
-=======
-void DhtProxyClient::sendListen(const std::shared_ptr<restbed::Request> &req,
-                                const ValueCallback &cb,
-                                const Sp<ListenState> &state,
-                                ListenMethod method) {
-    auto settings = std::make_shared<restbed::Settings>();
-    if (method != ListenMethod::LISTEN) {
-        req->set_method("SUBSCRIBE");
-    } else {
-        std::chrono::milliseconds timeout(std::numeric_limits<int>::max());
-        settings->set_connection_timeout(timeout); // Avoid the client to close the socket after 5 seconds.
-        req->set_method("LISTEN");
-    }
-    try {
-#ifdef OPENDHT_PUSH_NOTIFICATIONS
-        if (method != ListenMethod::LISTEN)
-        fillBody(req, method == ListenMethod::RESUBSCRIBE);
-    #endif
-        restbed::Http::async(req,
-              [this, cb, state](const std::shared_ptr<restbed::Request>& req,
-                                        const std::shared_ptr<restbed::Response>& reply)
-        {
-            auto code = reply->get_status_code();
-            if (code == 200) {
-                try {
-                    while (restbed::Http::is_open(req) and not state->cancel) {
-                        restbed::Http::fetch("\n", reply);
-                        if (state->cancel)
-                            break;
-                        std::string body;
-                        reply->get_body(body);
-                        reply->set_body(""); // Reset the body for the next fetch
-
-                        Json::Value json;
-                        std::string err;
-                        Json::CharReaderBuilder rbuilder;
-                        auto reader = std::unique_ptr<Json::CharReader>(rbuilder.newCharReader());
-                        if (reader->parse(body.data(), body.data() + body.size(), &json, &err)) {
-                            if (json.size() == 0) {
-                                // Empty value, it's the end
-                                break;
-                            }
-                            auto expired = json.get("expired", Json::Value(false)).asBool();
-                            auto value = std::make_shared<Value>(json);
-                            if (cb) {
-                                {
-                                    std::lock_guard<std::mutex> lock(lockCallbacks);
-                                    callbacks_.emplace_back([cb, value, state, expired]() {
-                                        if (not state->cancel and not cb({value}, expired))
-                                            state->cancel = true;
-                                    });
-                                }
-                                loopSignal_();
-                            }
-                        }
-                    }
-                } catch (const std::exception& e) {
-                    if (not state->cancel) {
-                        DHT_LOG.w("Listen closed by the proxy server: %s", e.what());
-                        state->ok = false;
-                    }
-                }
-            } else {
-                state->ok = false;
->>>>>>> a8718242
             }
             if (json.size() == 0){ // it's the end
                 context->state->cancel = true;
             }
             auto value = std::make_shared<Value>(json);
             auto expired = json.get("expired", Json::Value(false)).asBool();
-            if ((not context->filter or context->filter(*value)) and context->cb){
+            if (context->cb){
                 context->cb({value}, expired);
             }
         } catch(const std::exception& e) {
@@ -1270,23 +1167,13 @@
             state->cancel = false;
             state->ok = true;
             auto cb = listener.cb;
-<<<<<<< HEAD
             // define header
             restinio::http_request_header_t header;
             header.method(restinio::custom_http_methods_t::from_nodejs(
                           restinio::method_listen.raw_id()));
             header.request_target("/" + search.first.toString());
             // send listen
-            sendListen(header, cb, filter, state, listener, ListenMethod::LISTEN);
-=======
-            restbed::Uri uri(serverHost_ + "/" + search.first.toString());
-            auto req = std::make_shared<restbed::Request>(uri);
-            req->set_method("LISTEN");
-            listener.req = req;
-            listener.thread = std::thread([this, req, cb, state]() {
-                sendListen(req, cb, state);
-            });
->>>>>>> a8718242
+            sendListen(header, cb, state, listener, ListenMethod::LISTEN);
         }
     }
 }
@@ -1412,14 +1299,7 @@
     listener.refreshTimer->expires_at(std::chrono::steady_clock::now() +
                                       proxy::OP_TIMEOUT - proxy::OP_MARGIN);
     auto vcb = listener.cb;
-<<<<<<< HEAD
-    auto filter = listener.filter;
-    sendListen(header, vcb, filter, state, listener, ListenMethod::RESUBSCRIBE);
-=======
-    listener.thread = std::thread([this, req, vcb, state]() {
-        sendListen(req, vcb, state, ListenMethod::RESUBSCRIBE);
-    });
->>>>>>> a8718242
+    sendListen(header, vcb, state, listener, ListenMethod::RESUBSCRIBE);
 #else
     (void) key;
     (void) listener;
